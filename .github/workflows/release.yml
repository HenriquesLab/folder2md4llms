name: Release to PyPI

on:
  push:
    tags:
      - 'v*'
  workflow_dispatch:

permissions:
  contents: read
  id-token: write  # Required for trusted publishing

jobs:
  build:
    runs-on: ubuntu-latest
    outputs:
      version: ${{ steps.version.outputs.version }}
      tag-version: ${{ steps.tag.outputs.tag-version }}

    steps:
    - name: Checkout code
      uses: actions/checkout@v4
      with:
        fetch-depth: 0  # Fetch all history for hatch-vcs

    - name: Set up Python
      uses: actions/setup-python@v5
      with:
        python-version: '3.11'

    - name: Install UV
      uses: astral-sh/setup-uv@v4
      with:
        version: "latest"
        enable-cache: true

    - name: Install dependencies
      run: uv sync --group dev

    - name: Get versions
      id: version
      run: |
        VERSION=$(uv run python -c "from folder2md4llms.__about__ import __version__; print(__version__)")
        echo "version=$VERSION" >> $GITHUB_OUTPUT
        echo "Package version: $VERSION"

    - name: Get tag version
      id: tag
      run: |
        if [[ "${{ github.ref }}" == refs/tags/* ]]; then
          TAG_VERSION=${GITHUB_REF#refs/tags/v}
        else
          TAG_VERSION="manual"
        fi
        echo "tag-version=$TAG_VERSION" >> $GITHUB_OUTPUT
        echo "Tag version: $TAG_VERSION"

    - name: Check version matches tag
      if: github.ref_type == 'tag'
      run: |
        if [ "${{ steps.version.outputs.version }}" != "${{ steps.tag.outputs.tag-version }}" ]; then
          echo "❌ Error: Version mismatch between package (${{ steps.version.outputs.version }}) and git tag (v${{ steps.tag.outputs.tag-version }})."
          exit 1
        fi
        echo "✅ Version matches tag"

    - name: Run tests
      run: |
        uv run pytest -x --tb=short

    - name: Build package
      run: |
        echo "::group::Building package"
        uv build
        echo "::endgroup::"

        echo "::group::Package contents"
        ls -la dist/
        echo "::endgroup::"

        echo "::group::Validate package"
<<<<<<< HEAD
        uv run twine check dist/*
=======
        uv pip install twine
        uv run python -m twine check dist/*
>>>>>>> 626427ae
        echo "::endgroup::"

    - name: Upload build artifacts
      uses: actions/upload-artifact@v4
      with:
        name: dist-packages
        path: dist/
        retention-days: 30

  test-pypi:
    runs-on: ubuntu-latest
    needs: build
    environment: test-pypi

    steps:
    - name: Download build artifacts
      uses: actions/download-artifact@v4
      with:
        name: dist-packages
        path: dist/

    - name: Publish to TestPyPI
      uses: pypa/gh-action-pypi-publish@release/v1
      with:
        repository-url: https://test.pypi.org/legacy/
        verbose: true
        print-hash: true

    - name: Test installation from TestPyPI
      run: |
        sleep 60  # Wait for TestPyPI to process the package

        python -m pip install --upgrade pip
        python -m pip install -i https://test.pypi.org/simple/ --extra-index-url https://pypi.org/simple/ folder2md4llms==${{ needs.build.outputs.version }}

        # Test the installation
        folder2md --version
        echo "# Test" > test.md
        folder2md . --output test_output.md
        test -f test_output.md

        echo "✅ TestPyPI installation successful"

  pypi:
    runs-on: ubuntu-latest
    needs: [build, test-pypi]
    environment: pypi
    if: github.ref_type == 'tag'

    steps:
    - name: Download build artifacts
      uses: actions/download-artifact@v4
      with:
        name: dist-packages
        path: dist/

    - name: Publish to PyPI
      uses: pypa/gh-action-pypi-publish@release/v1
      with:
        verbose: true
        print-hash: true

    - name: Test installation from PyPI
      run: |
        sleep 120  # Wait for PyPI to process the package

        python -m pip install --upgrade pip
        python -m pip install folder2md4llms==${{ needs.build.outputs.version }}

        # Test the installation
        folder2md --version
        echo "# Test" > test.md
        folder2md . --output test_output.md
        test -f test_output.md

        echo "✅ PyPI installation successful"

  update-submodules:
    runs-on: ubuntu-latest
    needs: [build, pypi]
    if: github.ref_type == 'tag' && success()

    steps:
    - name: Trigger submodule updates
      run: |
        # Trigger Homebrew formula update
        curl -X POST \
          -H "Authorization: token ${{ secrets.GITHUB_TOKEN }}" \
          -H "Accept: application/vnd.github.v3+json" \
          https://api.github.com/repos/HenriquesLab/homebrew-folder2md4llms/dispatches \
          -d '{"event_type":"new_release","client_payload":{"version":"${{ needs.build.outputs.version }}","tag":"v${{ needs.build.outputs.version }}"}}'

        # Trigger Scoop manifest update
        curl -X POST \
          -H "Authorization: token ${{ secrets.GITHUB_TOKEN }}" \
          -H "Accept: application/vnd.github.v3+json" \
          https://api.github.com/repos/HenriquesLab/scoop-folder2md4llms/dispatches \
          -d '{"event_type":"new_release","client_payload":{"version":"${{ needs.build.outputs.version }}","tag":"v${{ needs.build.outputs.version }}"}}'

        echo "✅ Submodule update triggers sent"<|MERGE_RESOLUTION|>--- conflicted
+++ resolved
@@ -79,12 +79,8 @@
         echo "::endgroup::"
 
         echo "::group::Validate package"
-<<<<<<< HEAD
-        uv run twine check dist/*
-=======
         uv pip install twine
         uv run python -m twine check dist/*
->>>>>>> 626427ae
         echo "::endgroup::"
 
     - name: Upload build artifacts
